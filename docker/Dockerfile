# Use the base image with Node.js
FROM node:21.6.0

# Copy the current directory into the Docker image
COPY . /lookups-api

# Set working directory for future use
WORKDIR /lookups-api

# Install the dependencies from package.json
RUN npm install
RUN npm run lint
#RUN npm run build
#RUN npm run test

<<<<<<< HEAD
CMD [ "node", "app.js" ]
=======
# CMD npm start
CMD ["node", "app.js"]
>>>>>>> 1d3e86d4
<|MERGE_RESOLUTION|>--- conflicted
+++ resolved
@@ -13,9 +13,4 @@
 #RUN npm run build
 #RUN npm run test
 
-<<<<<<< HEAD
-CMD [ "node", "app.js" ]
-=======
-# CMD npm start
-CMD ["node", "app.js"]
->>>>>>> 1d3e86d4
+CMD ["node", "app.js"]